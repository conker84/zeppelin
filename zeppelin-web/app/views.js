//require('views/application');

App.IndexView = Ember.View.extend({
    layoutName: 'default_layout',
});

App.ZqlView = Ember.View.extend({
    layoutName: 'default_layout',
});

App.ZqlEditView = Ember.View.extend({
    jobNameEditor : undefined,
    jobCronEditor : undefined,
    editor : undefined,
    currentModel : undefined,

    modelChanged : function(){      // called when model is changed
        var controller = this.get("controller");
        var model = controller.get('currentJob');
        var historyId = controller.get('historyId');
        var editor = this.get('editor');
        var jobNameEditor = this.get('jobNameEditor');
        var jobCronEditor = this.get('jobCronEditor');

        controller.send("beforeChangeJob", this.get('currentModel'), jobNameEditor, editor, jobCronEditor);
        this.set('currentModel', model);

        if( editor == null ) { return; }
        if( editor.getValue() != model.zql ) {
            editor.setValue(model.zql);
        }

        console.log("Current job=%o", model);

        if (model.jobName && model.jobName != "") {
            if (jobNameEditor.editable('getValue', true) != model.jobName) {
                jobNameEditor.editable('setValue', model.jobName);
            }
        } else {
            jobNameEditor.editable('setValue', model.id);
        }

        // update history list
        controller.send('updateHistory', model.id);

        if(model.cron && model.cron!=""){
            if(jobCronEditor.editable('getValue', true)!=model.cron){
                jobCronEditor.editable('setValue', model.cron);
            }
        } else {
            jobCronEditor.editable('setValue', "");
        }

        // clear visualizations
        $('#visualizationContainer iframe').remove();
        $('#visualizationContainer div').remove();
        $('#msgBox div').remove();

        if(model.status=="READY"){
            editor.setReadOnly(false);
            jobNameEditor.editable('enable');
            jobCronEditor.editable('enable');
            $('#zqlRunButton').text("Run");
            //$('#zqlRunButton').removeClass('disabled');                   
        } else if(model.status=="RUNNING"){
            $('#zqlRunButton').text("Running ...");
            //$('#zqlRunButton').addClass('disabled');
            //$('#zqlRunButton').prop('disabled', true);
            editor.setReadOnly(true);
            jobNameEditor.editable('disable');
            jobCronEditor.editable('disable');
        } else if(model.status=="FINISHED"){
            $('#zqlRunButton').text("Run");
            //$('#zqlRunButton').addClass('disabled');
            //$('#zqlRunButton').prop('disabled', true);
	    if(!historyId){
		editor.setReadOnly(false);
		jobNameEditor.editable('enable');
		jobCronEditor.editable('enable');
	    } else {
		editor.setReadOnly(true);
		jobNameEditor.editable('disable');
		jobCronEditor.editable('disable');
		$('#zqlRunButton').text("Finished");
	    }

            // draw visualization if there's some
            if(model.zqlPlans){
                var planModel;
                for(var i=0; i<model.zqlPlans.length; i++){
                    planModel = model.zqlPlans[i];
                    if(!planModel) { continue;}

                    var planStack = [];
                    for(var p = planModel; p!=undefined; p = p.prev){
                        planStack.unshift(p);
                    }

                    var plan;
                    for(var j=0; j<planStack.length; j++){
                        plan = planStack[j];
                        if(!plan || !plan.webEnabled) { continue; }
                        if(!plan.result || !plan.result.columnDef || plan.result.columnDef.length==0) {continue;}

                        console.log("Displaying plan %o", plan);
                        var planInfo = (plan.libName) ? plan.libName : plan.query;
                        if(planInfo.length>1 && planInfo[0]=='!'){
                            planInfo = planInfo.substring(1);
                        }
                        $('#visualizationContainer').append('<div class="visTitle">'+planInfo+"</div>");
                        $('<iframe />', {                               
                            name : plan.id,
                            id : plan.id,
                            src : zeppelin.getWebResourceURL(model.id, historyId, plan.id),
                            scrolling : 'no',
                            /*,
                              frameborder : "0",
                              height : "100%",
                              width : "100%"*/
                        }).appendTo('#visualizationContainer');

                        $('#'+plan.id).load(function(c,d){
                            //console.log("iframe %o %o", c,d);
                        });
                    }}
                

                jQuery('iframe').iframeAutoHeight();
            }


        } else if(model.status=="ERROR"){
            $('#zqlRunButton').text("Run");
            for(var i=0; i< model.error.rows.length; i++){
                $('#msgBox').append("<div>"+model.error.rows[0][3]+"</div>");
            }
            //$('#zqlRunButton').removeClass('disabled');
            editor.setReadOnly(false);
            jobNameEditor.editable('enable');
            jobCronEditor.editable('enable');
        } else if(model.status=="ABORT"){
            $('#zqlRunButton').text("Run");
            //$('#zqlRunButton').removeClass('disabled');
            editor.setReadOnly(false);
            jobNameEditor.editable('enable');
            jobCronEditor.editable('enable');
        }
        controller.send("afterChangeJob", model, jobNameEditor, editor, jobCronEditor);
    }.observes('controller.currentJob'),


    historyListUpdated : function(){
        var controller = this.get("controller");
        var historyList = controller.get('historyList');
        var historyId = controller.get('historyId');
        var model = controller.get('currentJob');
        var jobHistorySelector = $('#zqlJobHistory');

	if(model==undefined){
	    jobHistorySelector.editable('destroy');
	    jobHistorySelector.off('save');
	    return;
	}

        var source = [];
        source.push({value:"", text: "Latest"});
        for(var k in historyList){
            source.push({value:k, text: k});
        }

        jobHistorySelector.editable('destroy');
	jobHistorySelector.off('save');

<<<<<<< HEAD
	// clear visualizations
	$('#visualizationContainer iframe').remove();
	$('#visualizationContainer div').remove();
	$('#msgBox div').remove();

	if(model.status=="READY"){
	  editor.setReadOnly(false);
	  sessionNameEditor.editable('enable');
	  sessionCronEditor.editable('enable');
	  $('#zqlRunButton').text("Run");
	  //$('#zqlRunButton').removeClass('disabled');		    
	} else if(model.status=="RUNNING"){
		    $('#zqlRunButton').text("Running ...");
		    //$('#zqlRunButton').addClass('disabled');
		    //$('#zqlRunButton').prop('disabled', true);
		    editor.setReadOnly(true);
		    sessionNameEditor.editable('disable');
		    sessionCronEditor.editable('disable');
    } else if(model.status=="FINISHED"){
	  $('#zqlRunButton').text("Run");
	  //$('#zqlRunButton').addClass('disabled');
	  //$('#zqlRunButton').prop('disabled', true);
	  editor.setReadOnly(false);
	  sessionNameEditor.editable('enable');
	  sessionCronEditor.editable('enable');

	  // draw visualization if there's some
	  if(model.zqlPlans){
        var planModel;
		for(var i=0; i<model.zqlPlans.length; i++){
		  planModel = model.zqlPlans[i];
		  if(!planModel) { continue;}

		  var planStack = [];
		  for(var p = planModel; p!=undefined; p = p.prev){
			planStack.unshift(p);
		  }

          var plan;
		  for(var j=0; j<planStack.length; j++){
			plan = planStack[j];
			if(!plan || !plan.webEnabled) { continue; }
			if(!plan.result || !plan.result.columnDef || plan.result.columnDef.length==0) {continue;}

			console.log("displaying %o", plan);
			var planInfo = (plan.libName) ? plan.libName : plan.query;
			if(planInfo.length>1 && planInfo[0]=='!'){
			  planInfo = planInfo.substring(1);
			}
			$('#visualizationContainer').append('<div class="visTitle">'+planInfo+"</div>");
			$('<iframe />', {				
			  name : plan.id,
			  id : plan.id,
			  src : zeppelin.getWebResourceURL(model.id, plan.id),
			  scrolling : 'auto'
			}).appendTo('#visualizationContainer');

			$('#'+plan.id).load(function(c,d){
			  //console.log("iframe %o %o", c,d);
			});
		  }}
=======
        $('#zqlJobHistory').editable({
            value : historyId,
            source : source,
            showbuttons : false
        });
>>>>>>> 52c41662
        
        $('#zqlJobHistory').editable('setValue', (historyId==undefined) ? "" : historyId);
        $('#zqlJobHistory').on('save', function(e, params) {
            controller.send("zqlJobHistoryChanged", model.id, params.newValue);
        });

    }.observes('controller.historyList'), // updated from controller:updateHistory


    didInsertElement : function(){ // when it is first time of loading this view, jobChanged can not be observed
        var controller = this.get("controller");
        var model = controller.get('currentJob');
        var view = this;
        this.set('currentModel', model);

        var editor = ace.edit("zqlEditor");
        var editorArea = $('#zqlEditorArea');
        this.set('editor', editor);
        editor.setTheme("ace/theme/monokai");

        editor.getSession().setMode("ace/mode/sql");
        editor.focus();
        
        editor.getSession().on('change', function(e){
            var zql = editor.getSession().getValue();
            editorArea.val(zql);
            controller.send("zqlChanged", zql);
        });

        var jobNameEditor = $('#zqlJobName');
        jobNameEditor.editable();
        jobNameEditor.on('save', function(e, params) {
            controller.send("zqlJobNameChanged", params.newValue);  
        });
        this.set('jobNameEditor', jobNameEditor);

        var jobCronEditor = $('#zqlJobCron');
        $('#zqlJobCron').editable({
            value : "",
            source : [
                { value : "", text: 'None' },
                { value : "0 0/1 * * * ?", text: '1m' },
                { value : "0 0 0/1 * * ?", text: '1h' },
                { value : "0 0 0/3 * * ?", text: '3h' },
                { value : "0 0 0/6 * * ?", text: '6h' },
                { value : "0 0 0/12 * * ?", text: '12h' },
                { value : "0 0 0 * * ?", text: '24h' },
            ]
        });
        jobCronEditor.on('save', function(e, params) {
            controller.send("zqlJobCronChanged", params.newValue);  
        });             
        this.set('jobCronEditor', jobCronEditor);

        var editorLoop = function(){
            setTimeout(function(){
                editorLoop();
            }, 1000);

            controller.send("loop", jobNameEditor, editor, jobCronEditor);
        };
        editorLoop();
    },

    willClearRender: function(){
        var controller = this.get("controller");
        var model = controller.get("currentJob");
        var view = this;
        var editor = ace.edit("zqlEditor");
        var jobNameEditor = this.get('jobNameEditor');
        controller.send('beforeChangeJob', model, jobNameEditor, editor);
        this.set('currentModel', null);
    },

    zqlParamView : Ember.View.extend({
        templateName : 'zql/param',
        paramInfo : null,

        modelChanged : function() {
            var controller = this.get("controller");
            var job = controller.get('currentJob');
            //console.log("model changes %o", job);
            var planStack = [];

            if(job.zqlPlans){
                var planModel;
                for(var i=0; i<job.zqlPlans.length; i++){
                    planModel = job.zqlPlans[i];
                    if(!planModel) { continue; }

                    for(var p = planModel; p!=undefined; p = p.prev){
                        //console.log("P=%o", p.paramInfos);
                        planStack.unshift(p);
                    }
                }
            }

            //console.log("paramInfo=%o", planStack);
            this.set('paramInfo', planStack);
        }.observes('controller.currentJob'),

        didInsertElement : function(){
            var controller = this.get("controller");
            var model = controller.get("currentJob");
            var view = this;
        },
        willClearRender: function(){
            var controller = this.get("controller");
            var model = controller.get("currentJob");
            var view = this;
            this.set('paramInfo', null);
        }
    })
});



App.ReportLinkView = Ember.View.extend({
<<<<<<< HEAD
  layoutName: 'report_layout',

  modelChanged : function(){      // called when model is changed
		var controller = this.get("controller");
		var model = controller.get('currentSession');
		if (!model) {
		    return null;
		}
		console.log("report %o", model);

		var sessionNameEditor = $('#zqlSessionName');
		if(model.jobName && model.jobName!=""){
		    if(sessionNameEditor.text()!=model.jobName){
			  sessionNameEditor.html(model.jobName);
		    }
		} else {
		    sessionNameEditor.html(model.id);
		}

		// clear visualizations
		$('#visualizationContainer iframe').remove();
		$('#visualizationContainer div').remove();
		$('#msgBox div').remove();

	if(model.status=="READY"){
	} else if(model.status=="RUNNING"){
    } else if(model.status=="FINISHED"){
		    // draw visualization if there's some
	  if(model.zqlPlans){
			for(var i=0; i<model.zqlPlans.length; i++){
			    var planModel = model.zqlPlans[i];
			    if(!planModel) continue;

			    var planStack = [];
			    for(var p = planModel; p!=undefined; p = p.prev){
				planStack.unshift(p);
			    }
			    
			    for(var j=0; j<planStack.length; j++){
				var plan = planStack[j];

				if(!plan || !plan.webEnabled) continue;
				if(!plan.result || !plan.result.columnDef || plan.result.columnDef.length==0) continue;
				console.log("displaying %o", plan);
				var planInfo = (plan.libName) ? plan.libName : plan.query;
				if(planInfo.length>1 && planInfo[0]=='!'){
				    planInfo = planInfo.substring(1);
				}
				$('#visualizationContainer').append('<div class="visTitle">'+planInfo+"</div>");
				$('<iframe />', {				
				    name : plan.id,
				    id : plan.id,
				    src : zeppelin.getWebResourceURL(model.id, plan.id),
				    scrolling : 'auto'
				}).appendTo('#visualizationContainer');

				$('#'+plan.id).load(function(c,d){
				    //console.log("iframe %o %o", c,d);
				});
			    }
			}

			jQuery('iframe').iframeAutoHeight();
		    }


		} else if(model.status=="ERROR"){
		    for(var i=0; i< model.error.rows.length; i++){
			$('#msgBox').append("<div>"+model.error.rows[0][3]+"</div>");
		    }
		} else if(model.status=="ABORT"){
		}
		
  }.observes('controller.currentSession'),
=======
    layoutName: 'report_layout',

    modelChanged : function(){      // called when model is changed
        var controller = this.get("controller");
        var historyId = controller.get('historyId');
        var model = controller.get('currentJob');
        if (!model) {
            return null;
        }
        console.log("report %o", model);

        var jobNameEditor = $('#zqlJobName');
        if(model.jobName && model.jobName!=""){
            if(jobNameEditor.text()!=model.jobName){
                jobNameEditor.html(model.jobName);
            }
        } else {
            jobNameEditor.html(model.id);
        }

        // clear visualizations
        $('#visualizationContainer iframe').remove();
        $('#visualizationContainer div').remove();
        $('#msgBox div').remove();

        if(model.status=="READY"){
        } else if(model.status=="RUNNING"){
        } else if(model.status=="FINISHED"){
            // draw visualization if there's some
            if(model.zqlPlans){
                for(var i=0; i<model.zqlPlans.length; i++){
                    var planModel = model.zqlPlans[i];
                    if(!planModel) continue;

                    var planStack = [];
                    for(var p = planModel; p!=undefined; p = p.prev){
                        planStack.unshift(p);
                    }
                    
                    for(var j=0; j<planStack.length; j++){
                        var plan = planStack[j];

                        if(!plan || !plan.webEnabled) continue;
                        if(!plan.result || !plan.result.columnDef || plan.result.columnDef.length==0) continue;
                        var planInfo = (plan.libName) ? plan.libName : plan.query;
                        if(planInfo.length>1 && planInfo[0]=='!'){
                            planInfo = planInfo.substring(1);
                        }
                        $('#visualizationContainer').append('<div class="visTitle">'+planInfo+"</div>");
                        $('<iframe />', {                               
                            name : plan.id,
                            id : plan.id,
                            src : zeppelin.getWebResourceURL(model.id, historyId, plan.id),
                            scrolling : 'no'
                            /*,
                              frameborder : "0",
                              height : "100%",
                              width : "100%"*/
                        }).appendTo('#visualizationContainer');

                        $('#'+plan.id).load(function(c,d){
                            //console.log("iframe %o %o", c,d);
                        });
                    }
                }

                jQuery('iframe').iframeAutoHeight();
            }


        } else if(model.status=="ERROR"){
            for(var i=0; i< model.error.rows.length; i++){
                $('#msgBox').append("<div>"+model.error.rows[0][3]+"</div>");
            }
        } else if(model.status=="ABORT"){
        }
        
    }.observes('controller.currentJob'),
>>>>>>> 52c41662
});<|MERGE_RESOLUTION|>--- conflicted
+++ resolved
@@ -112,11 +112,7 @@
                             name : plan.id,
                             id : plan.id,
                             src : zeppelin.getWebResourceURL(model.id, historyId, plan.id),
-                            scrolling : 'no',
-                            /*,
-                              frameborder : "0",
-                              height : "100%",
-                              width : "100%"*/
+                            scrolling : 'auto'
                         }).appendTo('#visualizationContainer');
 
                         $('#'+plan.id).load(function(c,d){
@@ -171,75 +167,11 @@
         jobHistorySelector.editable('destroy');
 	jobHistorySelector.off('save');
 
-<<<<<<< HEAD
-	// clear visualizations
-	$('#visualizationContainer iframe').remove();
-	$('#visualizationContainer div').remove();
-	$('#msgBox div').remove();
-
-	if(model.status=="READY"){
-	  editor.setReadOnly(false);
-	  sessionNameEditor.editable('enable');
-	  sessionCronEditor.editable('enable');
-	  $('#zqlRunButton').text("Run");
-	  //$('#zqlRunButton').removeClass('disabled');		    
-	} else if(model.status=="RUNNING"){
-		    $('#zqlRunButton').text("Running ...");
-		    //$('#zqlRunButton').addClass('disabled');
-		    //$('#zqlRunButton').prop('disabled', true);
-		    editor.setReadOnly(true);
-		    sessionNameEditor.editable('disable');
-		    sessionCronEditor.editable('disable');
-    } else if(model.status=="FINISHED"){
-	  $('#zqlRunButton').text("Run");
-	  //$('#zqlRunButton').addClass('disabled');
-	  //$('#zqlRunButton').prop('disabled', true);
-	  editor.setReadOnly(false);
-	  sessionNameEditor.editable('enable');
-	  sessionCronEditor.editable('enable');
-
-	  // draw visualization if there's some
-	  if(model.zqlPlans){
-        var planModel;
-		for(var i=0; i<model.zqlPlans.length; i++){
-		  planModel = model.zqlPlans[i];
-		  if(!planModel) { continue;}
-
-		  var planStack = [];
-		  for(var p = planModel; p!=undefined; p = p.prev){
-			planStack.unshift(p);
-		  }
-
-          var plan;
-		  for(var j=0; j<planStack.length; j++){
-			plan = planStack[j];
-			if(!plan || !plan.webEnabled) { continue; }
-			if(!plan.result || !plan.result.columnDef || plan.result.columnDef.length==0) {continue;}
-
-			console.log("displaying %o", plan);
-			var planInfo = (plan.libName) ? plan.libName : plan.query;
-			if(planInfo.length>1 && planInfo[0]=='!'){
-			  planInfo = planInfo.substring(1);
-			}
-			$('#visualizationContainer').append('<div class="visTitle">'+planInfo+"</div>");
-			$('<iframe />', {				
-			  name : plan.id,
-			  id : plan.id,
-			  src : zeppelin.getWebResourceURL(model.id, plan.id),
-			  scrolling : 'auto'
-			}).appendTo('#visualizationContainer');
-
-			$('#'+plan.id).load(function(c,d){
-			  //console.log("iframe %o %o", c,d);
-			});
-		  }}
-=======
         $('#zqlJobHistory').editable({
             value : historyId,
             source : source,
             showbuttons : false
         });
->>>>>>> 52c41662
         
         $('#zqlJobHistory').editable('setValue', (historyId==undefined) ? "" : historyId);
         $('#zqlJobHistory').on('save', function(e, params) {
@@ -358,82 +290,6 @@
 
 
 App.ReportLinkView = Ember.View.extend({
-<<<<<<< HEAD
-  layoutName: 'report_layout',
-
-  modelChanged : function(){      // called when model is changed
-		var controller = this.get("controller");
-		var model = controller.get('currentSession');
-		if (!model) {
-		    return null;
-		}
-		console.log("report %o", model);
-
-		var sessionNameEditor = $('#zqlSessionName');
-		if(model.jobName && model.jobName!=""){
-		    if(sessionNameEditor.text()!=model.jobName){
-			  sessionNameEditor.html(model.jobName);
-		    }
-		} else {
-		    sessionNameEditor.html(model.id);
-		}
-
-		// clear visualizations
-		$('#visualizationContainer iframe').remove();
-		$('#visualizationContainer div').remove();
-		$('#msgBox div').remove();
-
-	if(model.status=="READY"){
-	} else if(model.status=="RUNNING"){
-    } else if(model.status=="FINISHED"){
-		    // draw visualization if there's some
-	  if(model.zqlPlans){
-			for(var i=0; i<model.zqlPlans.length; i++){
-			    var planModel = model.zqlPlans[i];
-			    if(!planModel) continue;
-
-			    var planStack = [];
-			    for(var p = planModel; p!=undefined; p = p.prev){
-				planStack.unshift(p);
-			    }
-			    
-			    for(var j=0; j<planStack.length; j++){
-				var plan = planStack[j];
-
-				if(!plan || !plan.webEnabled) continue;
-				if(!plan.result || !plan.result.columnDef || plan.result.columnDef.length==0) continue;
-				console.log("displaying %o", plan);
-				var planInfo = (plan.libName) ? plan.libName : plan.query;
-				if(planInfo.length>1 && planInfo[0]=='!'){
-				    planInfo = planInfo.substring(1);
-				}
-				$('#visualizationContainer').append('<div class="visTitle">'+planInfo+"</div>");
-				$('<iframe />', {				
-				    name : plan.id,
-				    id : plan.id,
-				    src : zeppelin.getWebResourceURL(model.id, plan.id),
-				    scrolling : 'auto'
-				}).appendTo('#visualizationContainer');
-
-				$('#'+plan.id).load(function(c,d){
-				    //console.log("iframe %o %o", c,d);
-				});
-			    }
-			}
-
-			jQuery('iframe').iframeAutoHeight();
-		    }
-
-
-		} else if(model.status=="ERROR"){
-		    for(var i=0; i< model.error.rows.length; i++){
-			$('#msgBox').append("<div>"+model.error.rows[0][3]+"</div>");
-		    }
-		} else if(model.status=="ABORT"){
-		}
-		
-  }.observes('controller.currentSession'),
-=======
     layoutName: 'report_layout',
 
     modelChanged : function(){      // called when model is changed
@@ -487,11 +343,7 @@
                             name : plan.id,
                             id : plan.id,
                             src : zeppelin.getWebResourceURL(model.id, historyId, plan.id),
-                            scrolling : 'no'
-                            /*,
-                              frameborder : "0",
-                              height : "100%",
-                              width : "100%"*/
+                            scrolling : 'auto'
                         }).appendTo('#visualizationContainer');
 
                         $('#'+plan.id).load(function(c,d){
@@ -512,5 +364,4 @@
         }
         
     }.observes('controller.currentJob'),
->>>>>>> 52c41662
 });